--- conflicted
+++ resolved
@@ -19,7 +19,6 @@
 ## Quick Start
 ## Setup
 
-<<<<<<< HEAD
 To get started with Agent-E, follow the steps below to install dependencies and configure your environment.
 
 ### 1. Install `uv`
@@ -115,54 +114,10 @@
 ## Running the Code
 
 Once you have set up the environment and installed all the dependencies, you can run Agent-E using the following command:
-
 ```bash
 python -m ae.main
-=======
-### Setup
-- install `uv` https://github.com/astral-sh/uv
-    - macOS/Linux: `curl -LsSf https://astral.sh/uv/install.sh | sh`
-    - Windows: `powershell -c "irm https://astral.sh/uv/install.ps1 | iex"`
-    - Alternatively you can use pip  `pip install uv`
-- Create `uv venv --python 3.11` (`3.10+` should work)
-- Activate the virtual environment: `source .venv/bin/activate` (Windows: `.venv\Scripts\activate`)
-- Generate the requirements.txt from toml file: `uv pip compile pyproject.toml -o requirements.txt`
-- Install the generated requirements file: `uv pip install -r requirements.txt`
-- To install extras/dev dependancies: `uv pip install -r pyproject.toml --extra dev`
-- If you do not have Google Chrome locally (and don't want to install it), install playwright drivers: `playwright install`
-- .env file in project root is needed with the following (sample `.env-example` is included for convience):
-    - Follow the directions in the sample file
-    - You will need to set `AUTOGEN_MODEL_NAME` (We recommend using `gpt-4-turbo` for optimal performance) and `AUTOGEN_MODEL_API_KEY`. 
-    - If you are using a model other than OpenAI, you need to set `AUTOGEN_MODEL_BASE_URL` for example `https://api.groq.com/openai/v1` or `https://<REPLACE_AI_SERVICES>.openai.azure.com` on [Azure](https://azure.microsoft.com/).
-    - For [Azure](https://azure.microsoft.com/), you'll also need to configure `AUTOGEN_MODEL_API_TYPE=azure` and `AUTOGEN_MODEL_API_VERSION` (for example `2023-03-15-preview`) variables.
-    - If you want to use local chrome browser over playwright browser, go to chrome://version/ in chrome, find the path to your profile and set `BROWSER_STORAGE_DIR` to the path value
-
-### pip issues
-If you run into an issue where pip is not installed in the virtual env, you can take the following steps:
-1. activate the venv
-2. `python -m ensurepip --upgrade` This will install pip
-3. Deactivate the venv: `deactivate`
-4. Activate the venv again
-5. If you look in the `.venv/bin` dir you will not see pip3. At this point, you do not have pip, but you have `pip3`
-
-### Blocking IO issues:
-If you are on mac and you are getting _BlockingIOError: [Errno 35] write could not complete without blocking_ when autogen tries to print large amont of text:
-- Run python with `-u` command `python -u -m ae.main` which will make it unbuffered and the issue will go away. However, there is a change that not all the output will be in the terminal.
-
-### User preferences
-To personalize this agent, there is a need for Long Term Memory (LTM) that tracks user preferences over time. For the time being we provide a user preferences free form text file that acts as a static LTM. You can see a sample [here](ae/user_preferences/user_preferences.txt). Feel free to customize this file as you wish making it more personal to you. This file might move to `.gitignore` in future changes.
-
-### Run the code:
-`python -m ae.main` (if you are on a Mac, `python -u -m ae.main` See blocking IO issues above)
-Once the program is running,  you should see an icon on the browser. The icon expands to chat-like interface where you can enter natural language requests. For example, `open youtube`, `search youtube for funny cat videos`, `find Nothing Phone 2 on Amazon and sort the results by best seller`, etc.
-
-### Launch via web endpoint
-There is a FastAPI wrapper for Agent-E. It allows the user to send commands via HTTP and receive streaming results.
-- Run `uvicorn ae.server.api_routes:app  --reload --loop asyncio`
-- Send POST requests to: `http://127.0.0.1:8000/execute_task`
-- Sample cURL:
->>>>>>> 8c0d58c1
-```
+```
+
 ### For macOS Users
 If you encounter `BlockingIOError` (Errno 35) when running the program on macOS, execute the following command to avoid the issue:
 ```bash
