
import asyncio
import inspect
from typing import Any
<<<<<<< HEAD
from typing import Dict
from typing import List
from typing import Optional
from typing import Tuple
from typing import Union

from autogen import Agent
from autogen import UserProxyAgent
=======

from autogen import Agent  # type: ignore
from autogen import UserProxyAgent  # type: ignore
>>>>>>> d4e5a242


class UserProxyAgent_SequentialFunctionExecution(UserProxyAgent):
    def __init__(self, *args, **kwargs): # type: ignore
        super().__init__(*args, **kwargs) # type: ignore
        self.register_reply(Agent, UserProxyAgent_SequentialFunctionExecution.sequential_generate_tool_calls_reply) # type: ignore


    def sequential_generate_tool_calls_reply( # type: ignore
        self,
        messages: list[dict] | None = None, # type: ignore
        sender: Agent | None = None,
        config: Any | None = None,
    ) -> tuple[bool, dict[str, Any] | None]:
        """Generate a reply using tool call."""
        if config is None:
            config = self
        if messages is None:
            messages = self._oai_messages[sender] # type: ignore
        message = messages[-1] # type: ignore
        tool_returns = []
        skip_flag:bool = False
        for tool_call in message.get("tool_calls", []): # type: ignore
            function_call = tool_call.get("function", {}) # type: ignore
            func = self._function_map.get(function_call.get("name", None), None) # type: ignore
            func_return = None
            if inspect.iscoroutinefunction(func): # type: ignore
                try:
                    # get the running loop if it was already created
                    loop = asyncio.get_running_loop()
                    close_loop = False
                except RuntimeError:
                    # create a loop if there is no running loop
                    loop = asyncio.new_event_loop()
                    close_loop = True
                if (not skip_flag):
                    _, func_return = loop.run_until_complete(self.a_execute_function(function_call)) # type: ignore
                    if close_loop:
                        loop.close()
            else:
                if (not skip_flag):
                    _, func_return = self.execute_function(function_call) # type: ignore
            if func_return is None: # type: ignore
                if skip_flag:
                    content = "VERY IMPORTANT: This function could not be executed since previous function resulted in a Webpage change. You must get all_fields DOM and repeat the function if needed."
                else:
                    content = ""
            else:
                content = func_return.get("content", "") # type: ignore

            if content is None:
                content = ""

            if ("as a consequence of this action" in content.lower()): # type: ignore
                skip_flag = True

            tool_call_id = tool_call.get("id", None) # type: ignore
            if tool_call_id is not None:
                tool_call_response = { # type: ignore
                    "tool_call_id": tool_call_id,
                    "role": "tool",
                    "content": content,
                }
            else:
                tool_call_response = { # type: ignore
                    "role": "tool",
                    "content": content,
                }
            tool_returns.append(tool_call_response) # type: ignore

        if tool_returns:
            return True, {
                "role": "tool",
                "tool_responses": tool_returns,
                "content": "\n\n".join([self._str_for_tool_response(tool_return) for tool_return in tool_returns]), # type: ignore
            }
        return False, None<|MERGE_RESOLUTION|>--- conflicted
+++ resolved
@@ -2,7 +2,7 @@
 import asyncio
 import inspect
 from typing import Any
-<<<<<<< HEAD
+
 from typing import Dict
 from typing import List
 from typing import Optional
@@ -11,11 +11,7 @@
 
 from autogen import Agent
 from autogen import UserProxyAgent
-=======
 
-from autogen import Agent  # type: ignore
-from autogen import UserProxyAgent  # type: ignore
->>>>>>> d4e5a242
 
 
 class UserProxyAgent_SequentialFunctionExecution(UserProxyAgent):
