import asyncio
import traceback
from typing import Annotated
from ae.utils.dom_mutation_observer import subscribe # type: ignore
from ae.utils.dom_mutation_observer import unsubscribe # type: ignore
from playwright.async_api import ElementHandle
from playwright.async_api import Page

from ae.core.playwright_manager import PlaywrightManager
from ae.utils.dom_helper import get_element_outer_html
from ae.utils.logger import logger
from ae.utils.dom_mutation_observer import subscribe 
from ae.utils.dom_mutation_observer import unsubscribe 

async def click(selector: Annotated[str, "The properly formed query selector string to identify the element for the click action. When \"mmid\" attribute is present, use it for the query selector."],
                wait_before_execution: Annotated[float, "Optional wait time in seconds before executing the click event logic.", float] = 0.0) -> Annotated[str, "A message indicating success or failure of the click."]:
    """
    Executes a click action on the element matching the given query selector string within the currently open web page.
    If there is no page open, it will raise a ValueError. An optional wait time can be specified before executing the click logic. Use this to wait for the page to load especially when the last action caused the DOM/Page to load.

    Parameters:
    - selector: The query selector string to identify the element for the click action.
    - wait_before_execution: Optional wait time in seconds before executing the click event logic. Defaults to 0.0 seconds.

    Returns:
    - Success if the click was successful, Appropropriate error message otherwise.
    """
    logger.info(f"Executing ClickElement with \"{selector}\" as the selector")

    # Initialize PlaywrightManager and get the active browser page
    browser_manager = PlaywrightManager(browser_type='chromium', headless=False)
    page = await browser_manager.get_current_page()

    if page is None: # type: ignore
        raise ValueError('No active page found. OpenURL command opens a new page.')

    await browser_manager.highlight_element(selector, True)
<<<<<<< HEAD
    dom_changes_detected=None
    def detect_dom_changes(changes): # type: ignore
=======
    
    dom_changes_detected=None
    def detect_dom_changes(changes:str): # type: ignore
>>>>>>> 23cc6511
        nonlocal dom_changes_detected
        dom_changes_detected = changes # type: ignore

    subscribe(detect_dom_changes)
<<<<<<< HEAD
=======
    result = await do_click(page, selector, wait_before_execution)
    await asyncio.sleep(0.1) # sleep for 100ms to allow the mutation observer to detect changes
    unsubscribe(detect_dom_changes)
    await browser_manager.notify_user(result["summary_message"])
    if dom_changes_detected:
        return f"{result['detailed_message']}.\n As a consequence of this action, new elements have appeared in view: {dom_changes_detected}. Get all_fields to interact with the elements."
    return result["detailed_message"]


>>>>>>> 23cc6511
    result = await do_click(page, selector, wait_before_execution)
    await asyncio.sleep(0.1) # sleep for 100ms to allow the mutation observer to detect changes
    unsubscribe(detect_dom_changes)
    await browser_manager.notify_user(result["summary_message"])
    if dom_changes_detected:
        return f"Success: {result['summary_message']}.\n As a consequence of this action, new elements have appeared in view: {dom_changes_detected}. This could be a modal dialog. pressing Submit will likely select first."
    return result["detailed_message"]


async def do_click(page: Page, selector: str, wait_before_execution: float) -> dict[str, str]:
    """
    Executes the click action on the element with the given selector within the provided page.

    Parameters:
    - page: The Playwright page instance.
    - selector: The query selector string to identify the element for the click action.
    - wait_before_execution: Optional wait time in seconds before executing the click event logic.

    Returns:
    dict[str,str] - Explanation of the outcome of this operation represented as a dictionary with 'summary_message' and 'detailed_message'.
    """
    logger.info(f"Executing ClickElement with \"{selector}\" as the selector. Wait time before execution: {wait_before_execution} seconds.")

    # Wait before execution if specified
    if wait_before_execution > 0:
        await asyncio.sleep(wait_before_execution)

    # Wait for the selector to be present and ensure it's attached and visible. If timeout, try javascript click
    try:
        logger.info(f"Executing ClickElement with \"{selector}\" as the selector. Waiting for the element to be attached and visible.")

        element = await asyncio.wait_for(
            page.wait_for_selector(selector, state="attached", timeout=2000),
            timeout=2000
        )
        if element is None:
            raise ValueError(f"Element with selector: \"{selector}\" not found")

        logger.info(f"Element with selector: \"{selector}\" is attached. scrolling it into view if needed.")
        try:
            await element.scroll_into_view_if_needed(timeout=200)
            logger.info(f"Element with selector: \"{selector}\" is attached and scrolled into view. Waiting for the element to be visible.")
        except Exception:
            # If scrollIntoView fails, just move on, not a big deal
            pass

        try:
            await element.wait_for_element_state("visible", timeout=200)
            logger.info(f"Executing ClickElement with \"{selector}\" as the selector. Element is attached and visibe. Clicking the element.")
        except Exception:
            # If the element is not visible, try to click it anyway
            pass

        element_tag_name = await element.evaluate("element => element.tagName.toLowerCase()")
        element_outer_html = await get_element_outer_html(element, page, element_tag_name)
        

        if element_tag_name == "option":
            element_value = await element.get_attribute("value") # get the text that is in the value of the option
            parent_element = await element.evaluate_handle("element => element.parentNode")
            # await parent_element.evaluate(f"element => element.select_option(value=\"{element_value}\")")
            await parent_element.select_option(value=element_value) # type: ignore

            logger.info(f'Select menu option "{element_value}" selected')
            
            return {"summary_message": f'Select menu option "{element_value}" selected', 
                    "detailed_message": f'Select menu option "{element_value}" selected. The select element\'s outer HTML is: {element_outer_html}.'}
        
        await element.focus()
        #Playwright click seems to fail more often than not, disabling it for now and just going with JS click
        #await perform_playwright_click(element, selector)
        await perform_javascript_click(page, selector)
        msg = f"Element with selector: \"{selector}\" clicked."
        return {"summary_message": msg, "detailed_message": f"{msg} The clicked element's outer HTML is: {element_outer_html}."}
    except Exception as e:
        logger.error(f"Unable to click element with selector: \"{selector}\". Error: {e}")
        traceback.print_exc()
        msg = f"Unable to click element with selector: \"{selector}\" since the selector is invalid. Proceed by retrieving DOM again."
        return {"summary_message": msg, "detailed_message": f"{msg}. Error: {e}"}


async def is_element_present(page: Page, selector: str) -> bool:
    """
    Checks if an element is present on the page.

    Parameters:
    - page: The Playwright page instance.
    - selector: The query selector string to identify the element.

    Returns:
    - True if the element is present, False otherwise.
    """
    element = await page.query_selector(selector)
    return element is not None


async def perform_playwright_click(element: ElementHandle, selector: str):
    """
    Performs a click action on the element using Playwright's click method.

    Parameters:
    - element: The Playwright ElementHandle instance representing the element to be clicked.
    - selector: The query selector string of the element.

    Returns:
    - None
    """
    logger.info(f"Performing first Step: Playwright Click on element with selector: {selector}")
    await element.click(force=False, timeout=200)


async def perform_javascript_click(page: Page, selector: str):
    """
    Performs a click action on the element using JavaScript.

    Parameters:
    - page: The Playwright page instance.
    - selector: The query selector string of the element.

    Returns:
    - None
    """
    js_code = """(selector) => {
        let element = document.querySelector(selector);

        if (!element) {
            console.log(`perform_javascript_click: Element with selector ${selector} not found`);
            return `perform_javascript_click: Element with selector ${selector} not found`;
        }

        if (element.tagName.toLowerCase() === "option") {
            let value = element.text;
            let parent = element.parentElement;

            parent.value = element.value; // Directly set the value if possible
            // Trigger change event if necessary
            let event = new Event('change', { bubbles: true });
            parent.dispatchEvent(event);

            console.log("Select menu option", value, "selected");
            return "Select menu option: "+ value+ " selected";
        }
        else {
            console.log("About to click selector", selector);
            // If the element is a link, make it open in the same tab
            if (element.tagName.toLowerCase() === "a") {
                element.target = "_self";
            }
            element.click();
            return "Executed JavaScript Click on element with selector: "+selector;
        }
    }"""
    try:
        logger.info(f"Executing JavaScript click on element with selector: {selector}")
        result:str = await page.evaluate(js_code, selector)
        logger.debug(f"Executed JavaScript Click on element with selector: {selector}")
        return result
    except Exception as e:
        logger.error(f"Error executing JavaScript click on element with selector: {selector}. Error: {e}")
        traceback.print_exc()
<|MERGE_RESOLUTION|>--- conflicted
+++ resolved
@@ -35,30 +35,14 @@
         raise ValueError('No active page found. OpenURL command opens a new page.')
 
     await browser_manager.highlight_element(selector, True)
-<<<<<<< HEAD
-    dom_changes_detected=None
-    def detect_dom_changes(changes): # type: ignore
-=======
+
     
     dom_changes_detected=None
     def detect_dom_changes(changes:str): # type: ignore
->>>>>>> 23cc6511
         nonlocal dom_changes_detected
         dom_changes_detected = changes # type: ignore
 
     subscribe(detect_dom_changes)
-<<<<<<< HEAD
-=======
-    result = await do_click(page, selector, wait_before_execution)
-    await asyncio.sleep(0.1) # sleep for 100ms to allow the mutation observer to detect changes
-    unsubscribe(detect_dom_changes)
-    await browser_manager.notify_user(result["summary_message"])
-    if dom_changes_detected:
-        return f"{result['detailed_message']}.\n As a consequence of this action, new elements have appeared in view: {dom_changes_detected}. Get all_fields to interact with the elements."
-    return result["detailed_message"]
-
-
->>>>>>> 23cc6511
     result = await do_click(page, selector, wait_before_execution)
     await asyncio.sleep(0.1) # sleep for 100ms to allow the mutation observer to detect changes
     unsubscribe(detect_dom_changes)
