import json
import os
import tempfile
import traceback
from string import Template
import autogen  # type: ignore
import openai
#from autogen import Cache
from dotenv import load_dotenv
from ae.core.agents.browser_nav_agent import BrowserNavAgent
from ae.core.agents.high_level_planner_agent import PlannerAgent  
from ae.core.prompts import LLM_PROMPTS
from ae.utils.logger import logger
import asyncio
import nest_asyncio # type: ignore
from ae.core.post_process_responses import final_reply_callback_planner_agent as print_message_from_planner  # type: ignore
nest_asyncio.apply()  # type: ignore

class AutogenWrapper:
    """
    A wrapper class for interacting with the Autogen library.

    Args:
        max_chat_round (int): The maximum number of chat rounds.

    Attributes:
        number_of_rounds (int): The maximum number of chat rounds.
        agents_map (dict): A dictionary of the agents that are instantiated in this autogen instance.

    """

    def __init__(self, max_chat_round: int = 50):
        self.number_of_rounds = max_chat_round
        self.agents_map: dict[str, autogen.UserProxyAgent | autogen.AssistantAgent | autogen.ConversableAgent ] | None = None
        self.config_list: list[dict[str, str]] | None = None

    @classmethod
    async def create(cls, agents_needed: list[str] | None = None, max_chat_round: int = 50):
        """
        Create an instance of AutogenWrapper.

        Args:
            agents_needed (list[str], optional): The list of agents needed. If None, then ["user_proxy", "browser_nav_agent"] will be used.
            max_chat_round (int, optional): The maximum number of chat rounds. Defaults to 50.

        Returns:
            AutogenWrapper: An instance of AutogenWrapper.

        """
        if agents_needed is None:
            agents_needed = ["user", "browser_nav_executor", "planner_agent", "browser_nav_agent"]
        # Create an instance of cls
        self = cls(max_chat_round)
        load_dotenv()
        os.environ["AUTOGEN_USE_DOCKER"] = "False"

        autogen_model_name = os.getenv("AUTOGEN_MODEL_NAME")
        if not autogen_model_name:
            autogen_model_name = "gpt-4-turbo-preview"
            logger.warning(f"Cannot find AUTOGEN_MODEL_NAME in the environment variables, setting it to default {autogen_model_name}.")

        autogen_model_api_key = os.getenv("AUTOGEN_MODEL_API_KEY")
        if autogen_model_api_key is None:
            logger.warning("Cannot find AUTOGEN_MODEL_API_KEY in the environment variables.")
            if not os.getenv('OPENAI_API_KEY'):
                logger.error("Cannot find OPENAI_API_KEY in the environment variables.")
                raise ValueError("You need to set either AUTOGEN_MODEL_API_KEY or OPENAI_API_KEY in the .env file.")
            else:
                autogen_model_api_key = os.environ['OPENAI_API_KEY']
        else:
            logger.info(f"Using model {autogen_model_name} for AutoGen from the environment variables.")
        model_info = {'model': autogen_model_name, 'api_key': autogen_model_api_key}

        if os.getenv("AUTOGEN_MODEL_BASE_URL"):
            model_info["base_url"] = os.getenv("AUTOGEN_MODEL_BASE_URL") # type: ignore

        env_var: list[dict[str, str]] = [model_info]
        with tempfile.NamedTemporaryFile(delete=False, mode='w') as temp:
            json.dump(env_var, temp)
            temp_file_path = temp.name

        self.config_list = autogen.config_list_from_json(env_or_file=temp_file_path, filter_dict={"model": {autogen_model_name}}) # type: ignore
        self.agents_map = await self.__initialize_agents(agents_needed)
        
        def trigger_nested_chat(manager: autogen.ConversableAgent):
            print(f"Checking if nested chat should be triggered for Agent {manager}")
            messages=manager.chat_messages # type: ignore
            manager_messages=messages[self.agents_map["user"]] # type: ignore
            manager_last_message=manager_messages[-1]["content"] # type: ignore
            print("***")
            print(f"Manager Messages: {manager_last_message}")
            print("***")
            loop = asyncio.get_event_loop()
            loop.run_until_complete(print_message_from_planner("Planner: "+manager_last_message)) # type: ignore

            return True

        def my_custom_summary_method(sender: autogen.ConversableAgent,recipient: autogen.ConversableAgent, summary_args: dict ) : # type: ignore
            print("Custom summary method called")
            last_message=recipient.last_message(sender)["content"] # type: ignore
            if not last_message or last_message.strip() == "": # type: ignore
                return "I received an empty message, try repeating."
            elif "##TERMINATE TASK##" in last_message:
                last_message=last_message.replace("##TERMINATE TASK##", "") # type: ignore
                return last_message #  type: ignore
            return recipient.last_message(sender)["content"] # type: ignore

        print(f">>> Registering nested chat. Available agents: {self.agents_map}")
        self.agents_map["user"].register_nested_chats( # type: ignore
            [
                {
            "sender": self.agents_map["browser_nav_executor"],
            "recipient": self.agents_map["browser_nav_agent"],
            "max_turns": 100,
            "summary_method": my_custom_summary_method,
                }   
            ],
            trigger=trigger_nested_chat, # type: ignore
        )

        return self


    async def __initialize_agents(self, agents_needed: list[str]):
        """
        Instantiate all agents with their appropriate prompts/skills.

        Args:
            agents_needed (list[str]): The list of agents needed, this list must have user_proxy in it or an error will be generated.

        Returns:
            dict: A dictionary of agent instances.

        """
        if "user_proxy" not in agents_needed:
            raise ValueError("user_proxy agent is required in the list of needed agents.")

        agents_map: dict[str, autogen.UserProxyAgent  | autogen.ConversableAgent]= {}

        user_proxy_agent = await self.__create_user_delegate_agent()
        agents_map["user"] = user_proxy_agent
        agents_needed.remove("user_proxy")
        
        browser_nav_executor = self.__create_browser_nav_executor_agent()
        agents_map["browser_nav_executor"] = browser_nav_executor
        agents_needed.remove("browser_nav_executor")
        
        for agent_needed in agents_needed:
            if agent_needed == "browser_nav_agent":
                browser_nav_agent: autogen.ConversableAgent = self.__create_browser_nav_agent(agents_map["browser_nav_executor"] )
                agents_map["browser_nav_agent"] = browser_nav_agent
            elif agent_needed == "planner_agent":
                planner_agent = self.__create_planner_agent()
                agents_map["planner_agent"] = planner_agent
            else:
                raise ValueError(f"Unknown agent type: {agent_needed}")
        return agents_map


    async def __create_user_delegate_agent(self) -> autogen.ConversableAgent:
        """
        Create a ConversableAgent instance.

        Returns:
            autogen.ConversableAgent: An instance of ConversableAgent.

        """
        task_delegate_agent = autogen.ConversableAgent(
            name="user",
            llm_config=False, 
            system_message=LLM_PROMPTS["USER_AGENT_PROMPT"],
            is_termination_msg=lambda x: x.get("content", "") and x.get("content", "").rstrip().upper().endswith("##TERMINATE##"), # type: ignore
            human_input_mode="NEVER",
            max_consecutive_auto_reply=self.number_of_rounds,
        )
        return task_delegate_agent

    def __create_browser_nav_executor_agent(self):
        """
        Create a UserProxyAgent instance for executing browser control.

        Returns:
            autogen.UserProxyAgent: An instance of UserProxyAgent.

        """
        browser_nav_executor_agent = autogen.UserProxyAgent(
            name="browser_nav_executor",
            is_termination_msg=lambda x: x.get("content", "") and x.get("content", "").rstrip().upper().endswith("##TERMINATE TASK##"), # type: ignore
            human_input_mode="NEVER",
            llm_config=None,
            max_consecutive_auto_reply=self.number_of_rounds,
            code_execution_config={
                                "last_n_messages": 1,
                                "work_dir": "tasks",
                                "use_docker": False,
                                },
        )
        print(">>> Created browser_nav_executor_agent:", browser_nav_executor_agent)
        print(browser_nav_executor_agent.function_map) # type: ignore
        return browser_nav_executor_agent

    def __create_browser_nav_agent(self, user_proxy_agent: autogen.UserProxyAgent) -> autogen.ConversableAgent:
        """
        Create a BrowserNavAgent instance.

        Args:
            user_proxy_agent (autogen.UserProxyAgent): The instance of UserProxyAgent that was created.

        Returns:
            autogen.AssistantAgent: An instance of BrowserNavAgent.

        """
        browser_nav_agent = BrowserNavAgent(self.config_list, user_proxy_agent) # type: ignore
        #print(">>> browser agent tools:", json.dumps(browser_nav_agent.agent.llm_config.get("tools"), indent=2))
        print(">>> browser_nav_agent:", browser_nav_agent.agent)
        return browser_nav_agent.agent

    def __create_planner_agent(self):
        """
        Create a Planner Agent instance. This is mainly used for exploration at this point

        Returns:
            autogen.AssistantAgent: An instance of PlannerAgent.

        """
        planner_agent = PlannerAgent(self.config_list) # type: ignore
        print(">>> planner_agent:", planner_agent.agent)
        return planner_agent.agent

    async def process_command(self, command: str, current_url: str | None = None) -> autogen.ChatResult | None:
        """
        Process a command by sending it to one or more agents.

        Args:
            command (str): The command to be processed.
            current_url (str, optional): The current URL of the browser. Defaults to None.

        Returns:
            autogen.ChatResult | None: The result of the command processing, or None if an error occurred. Contains chat log, cost(tokens/price)

        """
        current_url_prompt_segment = ""
        if current_url:
            current_url_prompt_segment = f"Current URL: {current_url}"

        prompt = Template(LLM_PROMPTS["COMMAND_EXECUTION_PROMPT"]).substitute(command=command, current_url_prompt_segment=current_url_prompt_segment)
        logger.info(f"Prompt for command: {prompt}")
        #with Cache.disk() as cache:
        try:
            if self.agents_map is None:
                raise ValueError("Agents map is not initialized.")
<<<<<<< HEAD
            print(f">>> agents_map: {self.agents_map}") 
            print(f">>> browser_nav_executor: {self.agents_map['browser_nav_executor']}")
            print(self.agents_map["browser_nav_executor"].function_map) # type: ignore
            
            await self.agents_map["user"].a_initiate_chat( # type: ignore
                self.agents_map["planner_agent"], # self.manager # type: ignore
=======

            if "browser_nav_no_skills" in self.agents_map:
                browser_nav_agent = self.agents_map["browser_nav_agent_no_skills"]
            elif "browser_nav_agent" in self.agents_map:
                browser_nav_agent = self.agents_map["browser_nav_agent"]
            else:
                raise ValueError(f"No browser navigation agent found. in agents_map {self.agents_map}")

            result = await self.agents_map["user_proxy"].a_initiate_chat( # type: ignore
                browser_nav_agent, # self.manager
>>>>>>> 05efc57a
                #clear_history=True,
                message=prompt,
                silent=False,
                cache=None,
            )
            return result
        except openai.BadRequestError as bre:
            logger.error(f"Unable to process command: \"{command}\". {bre}")
            traceback.print_exc()


    <|MERGE_RESOLUTION|>--- conflicted
+++ resolved
@@ -11,7 +11,6 @@
 from ae.core.agents.high_level_planner_agent import PlannerAgent  
 from ae.core.prompts import LLM_PROMPTS
 from ae.utils.logger import logger
-import asyncio
 import nest_asyncio # type: ignore
 from ae.core.post_process_responses import final_reply_callback_planner_agent as print_message_from_planner  # type: ignore
 nest_asyncio.apply()  # type: ignore
@@ -40,13 +39,14 @@
         Create an instance of AutogenWrapper.
 
         Args:
-            agents_needed (list[str], optional): The list of agents needed. If None, then ["user_proxy", "browser_nav_agent"] will be used.
+            agents_needed (list[str], optional): The list of agents needed. If None, then ["user", "browser_nav_executor", "planner_agent", "browser_nav_agent"] will be used.
             max_chat_round (int, optional): The maximum number of chat rounds. Defaults to 50.
 
         Returns:
             AutogenWrapper: An instance of AutogenWrapper.
 
         """
+        print(f">>> Creating AutogenWrapper with {agents_needed} and {max_chat_round} rounds.")
         if agents_needed is None:
             agents_needed = ["user", "browser_nav_executor", "planner_agent", "browser_nav_agent"]
         # Create an instance of cls
@@ -56,7 +56,7 @@
 
         autogen_model_name = os.getenv("AUTOGEN_MODEL_NAME")
         if not autogen_model_name:
-            autogen_model_name = "gpt-4-turbo-preview"
+            autogen_model_name = "gpt-4o"
             logger.warning(f"Cannot find AUTOGEN_MODEL_NAME in the environment variables, setting it to default {autogen_model_name}.")
 
         autogen_model_api_key = os.getenv("AUTOGEN_MODEL_API_KEY")
@@ -84,15 +84,8 @@
         
         def trigger_nested_chat(manager: autogen.ConversableAgent):
             print(f"Checking if nested chat should be triggered for Agent {manager}")
-            messages=manager.chat_messages # type: ignore
-            manager_messages=messages[self.agents_map["user"]] # type: ignore
-            manager_last_message=manager_messages[-1]["content"] # type: ignore
-            print("***")
-            print(f"Manager Messages: {manager_last_message}")
-            print("***")
-            loop = asyncio.get_event_loop()
-            loop.run_until_complete(print_message_from_planner("Planner: "+manager_last_message)) # type: ignore
-
+            content=manager.last_message()["content"] # type: ignore
+            print_message_from_planner(content) # type: ignore
             return True
 
         def my_custom_summary_method(sender: autogen.ConversableAgent,recipient: autogen.ConversableAgent, summary_args: dict ) : # type: ignore
@@ -132,14 +125,12 @@
             dict: A dictionary of agent instances.
 
         """
-        if "user_proxy" not in agents_needed:
-            raise ValueError("user_proxy agent is required in the list of needed agents.")
-
         agents_map: dict[str, autogen.UserProxyAgent  | autogen.ConversableAgent]= {}
 
-        user_proxy_agent = await self.__create_user_delegate_agent()
-        agents_map["user"] = user_proxy_agent
-        agents_needed.remove("user_proxy")
+        user_delegate_agent = await self.__create_user_delegate_agent()
+        agents_map["user"] = user_delegate_agent
+        print(f"{agents_needed} agent created.")
+        agents_needed.remove("user")
         
         browser_nav_executor = self.__create_browser_nav_executor_agent()
         agents_map["browser_nav_executor"] = browser_nav_executor
@@ -165,11 +156,21 @@
             autogen.ConversableAgent: An instance of ConversableAgent.
 
         """
+        def is_planner_termination_message(x)->bool: # type: ignore
+             print(">>> Checking if planner message is a termination message:", x)
+             should_terminate:bool=x.get("content", "") and x.get("content", "").rstrip().upper().endswith("##TERMINATE##") # type: ignore
+             content=x.get("content", "") # type: ignore
+             content=content.replace("##TERMINATE##", "").strip() # type: ignore
+             if(should_terminate and content != ""): # type: ignore
+                print_message_from_planner(content) # type: ignore
+             print(">>> Should terminate:", should_terminate) # type: ignore
+             return should_terminate # type: ignore
+        
         task_delegate_agent = autogen.ConversableAgent(
             name="user",
             llm_config=False, 
             system_message=LLM_PROMPTS["USER_AGENT_PROMPT"],
-            is_termination_msg=lambda x: x.get("content", "") and x.get("content", "").rstrip().upper().endswith("##TERMINATE##"), # type: ignore
+            is_termination_msg=is_planner_termination_message,
             human_input_mode="NEVER",
             max_consecutive_auto_reply=self.number_of_rounds,
         )
@@ -188,7 +189,7 @@
             is_termination_msg=lambda x: x.get("content", "") and x.get("content", "").rstrip().upper().endswith("##TERMINATE TASK##"), # type: ignore
             human_input_mode="NEVER",
             llm_config=None,
-            max_consecutive_auto_reply=self.number_of_rounds,
+            max_consecutive_auto_reply=2,
             code_execution_config={
                                 "last_n_messages": 1,
                                 "work_dir": "tasks",
@@ -249,25 +250,13 @@
         try:
             if self.agents_map is None:
                 raise ValueError("Agents map is not initialized.")
-<<<<<<< HEAD
             print(f">>> agents_map: {self.agents_map}") 
             print(f">>> browser_nav_executor: {self.agents_map['browser_nav_executor']}")
             print(self.agents_map["browser_nav_executor"].function_map) # type: ignore
             
-            await self.agents_map["user"].a_initiate_chat( # type: ignore
+            result=await self.agents_map["user"].a_initiate_chat( # type: ignore
                 self.agents_map["planner_agent"], # self.manager # type: ignore
-=======
-
-            if "browser_nav_no_skills" in self.agents_map:
-                browser_nav_agent = self.agents_map["browser_nav_agent_no_skills"]
-            elif "browser_nav_agent" in self.agents_map:
-                browser_nav_agent = self.agents_map["browser_nav_agent"]
-            else:
-                raise ValueError(f"No browser navigation agent found. in agents_map {self.agents_map}")
-
-            result = await self.agents_map["user_proxy"].a_initiate_chat( # type: ignore
-                browser_nav_agent, # self.manager
->>>>>>> 05efc57a
+
                 #clear_history=True,
                 message=prompt,
                 silent=False,
