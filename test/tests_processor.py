import asyncio
import json
import os
import time
from test.evaluators import evaluator_router
from test.test_utils import get_formatted_current_timestamp
from test.test_utils import load_config
from test.test_utils import task_config_validator
from typing import Any

import ae.core.playwright_manager as browserManager
import nltk  # type: ignore
from ae.config import PROJECT_TEST_ROOT
from ae.core.autogen_wrapper import AutogenWrapper
from ae.core.playwright_manager import PlaywrightManager
from ae.utils.logger import logger
from autogen.agentchat.chat import ChatResult  # type: ignore
from playwright.async_api import Page
from tabulate import tabulate
from termcolor import colored

nltk.download('punkt') # type: ignore

TEST_TASKS = os.path.join(PROJECT_TEST_ROOT, 'tasks')
TEST_LOGS = os.path.join(PROJECT_TEST_ROOT, 'logs')
TEST_RESULTS = os.path.join(PROJECT_TEST_ROOT, 'results')

last_agent_response = ""

def check_test_folders():
    if not os.path.exists(TEST_LOGS):
        os.makedirs(TEST_LOGS)
        logger.info(f"Created log folder at: {TEST_LOGS}")

    if not os.path.exists(TEST_RESULTS):
        os.makedirs(TEST_RESULTS)
        logger.info(f"Created scores folder at: {TEST_RESULTS}")

def create_task_log_folders(task_id: str, test_results_id: str):
    task_log_dir = os.path.join(TEST_LOGS, f'{test_results_id}_{task_id}')
    task_screenshots_dir = os.path.join(task_log_dir, 'snapshots')
    if not os.path.exists(task_log_dir):
        os.makedirs(task_log_dir)
        logger.info(f"Created log dir for task {task_id} at: {task_log_dir}")
    if not os.path.exists(task_screenshots_dir):
        os.makedirs(task_screenshots_dir)
        logger.info(f"Created screenshots dir for task {task_id} at: {task_screenshots_dir}")

    return {"task_log_folder": task_log_dir, "task_screenshots_folder": task_screenshots_dir}


def create_results_dir(test_file: str) -> str:
    test_file_base = os.path.basename(test_file)
    test_file_name = os.path.splitext(test_file_base)[0]
    results_dir = os.path.join(TEST_RESULTS, f"results_for_test_file_{test_file_name}")

    if not os.path.exists(results_dir):
        os.makedirs(results_dir)
        logger.info(f"Created results directory: {results_dir}")

    return results_dir


def dump_log(task_id: str, messages_str_keys: dict[str, str], logs_dir: str):
    file_name = os.path.join(logs_dir, f'execution_logs_{task_id}.json')
    with open(file_name, 'w',  encoding='utf-8') as f:
            json.dump(messages_str_keys, f, ensure_ascii=False, indent=4)


def save_test_results(test_results: list[dict[str, str | int | float | None]], test_results_id: str):
    file_name = os.path.join(TEST_RESULTS, f'test_results_{test_results_id}.json')
    with open(file_name, 'w',  encoding='utf-8') as f:
        json.dump(test_results, f, ensure_ascii=False, indent=4)
    logger.info(f"Test results dumped to: {file_name}")


def save_individual_test_result(test_result: dict[str, str | int | float | None], results_dir: str):
    task_id = test_result["task_id"]
    file_name = os.path.join(results_dir, f'test_result_{task_id}.json')
    with open(file_name, 'w',  encoding='utf-8') as f:
        json.dump(test_result, f, ensure_ascii=False, indent=4)
    logger.info(f"Test result for task {task_id} dumped to: {file_name}")


def extract_last_response(messages: list[dict[str, Any]]) -> str:
    """Extract the last response message from chat history."""
    # Iterate over the messages in reverse order
    for message in reversed(messages):
        if message and 'content' in message:
            content=message.get('content', "")
            if content and  '##TERMINATE##' in content:
                return message['content'].replace("##TERMINATE##", "").strip()
    return ""


def print_progress_bar(current: int, total: int, bar_length: int = 50) -> None:
    """
    Prints a progress bar to the console.

    Parameters:
    - current (int): The current progress of the task.
    - total (int): The total number of tasks to complete.
    - bar_length (int): The character length of the progress bar (default is 50).

    This function dynamically updates a single line in the console to reflect current progress.

    """
    percent = float(current) * 100 / total
    arrow = '-' * int(percent/100 * bar_length - 1) + '>'
    spaces = ' ' * (bar_length - len(arrow))

    print(f'\rProgress: [{arrow}{spaces}] {current}/{total} ({percent:.2f}%)', end='')


def print_test_result(task_result: dict[str, str | int | float | None], index: int, total: int) -> None:
    """
    Prints the result of a single test task in a tabulated format.

    Parameters:
    - task_result (dict): A dictionary containing the task's evaluation results, including task ID, intent, score, and total command time.
    - index (int): The current index of the test in the sequence of all tests being run.
    - total (int): The total number of tests to be run.

    The function determines the test status (Pass/Fail) based on the 'score' key in task_result and prints the result with colored status.

    """
    status = 'Pass' if task_result['score'] == 1 else 'Fail'
    color = 'green' if status == 'Pass' else 'red'
    cost = task_result.get("compute_cost", None)
    total_cost = None if cost is None else round(cost.get("cost", -1), 4)  # type: ignore
    total_tokens = None if cost is None else cost.get("total_tokens", -1)  # type: ignore
    result_table = [  # type: ignore
        ['Test Index', 'Task ID', 'Intent', 'Status', 'Time Taken (s)', 'Total Tokens', 'Total Cost ($)'],
        [index, task_result['task_id'], task_result['intent'], colored(status, color), round(task_result['tct'], 2), total_tokens, total_cost]  # type: ignore
    ]
    print('\n' + tabulate(result_table, headers='firstrow', tablefmt='grid')) # type: ignore

def get_command_exec_cost(command_exec_result: ChatResult):
    cost = command_exec_result.cost # type: ignore
    usage: dict[str, Any] = None
    if "usage_including_cached_inference" in cost:
        usage: dict[str, Any] = cost["usage_including_cached_inference"]
    elif "usage_excluding_cached_inference" in cost:
        usage: dict[str, Any] = cost["usage_excluding_cached_inference"]
    else:
        raise ValueError("Cost not found in the command execution result.")
    print("Usage: ", usage)
    output: dict[str, Any] = {}
    for key in usage.keys():
        if isinstance(usage[key], dict) and "prompt_tokens" in usage[key]:
            output["cost"] = usage[key]["cost"]
            output["prompt_tokens"] = usage[key]["prompt_tokens"]
            output["completion_tokens"] = usage[key]["completion_tokens"]
            output["total_tokens"] = usage[key]["total_tokens"]
    return output


async def execute_single_task(task_config: dict[str, Any], browser_manager: PlaywrightManager, ag: AutogenWrapper, page: Page, logs_dir: str) -> dict[str, Any]:
    """
    Executes a single test task based on a specified task configuration and evaluates its performance.

    Parameters:
    - task_config (dict): The task configuration dictionary containing all necessary parameters for the task.
    - browser_manager (PlaywrightManager): The manager handling browser interactions, responsible for page navigation and control.
    - ag (AutogenWrapper): The automation generator wrapper that processes commands and interacts with the web page.
    - page (Page): The Playwright page object representing the browser tab where the task is executed.

    Returns:
    - dict: A dictionary containing the task's evaluation results, including task ID, intent, score, total command time (tct),
            the last statement from the chat agent, and the last URL accessed during the task.
    """
    command = ""
    start_url = None
    task_id = None
<<<<<<< HEAD
=======
    start_ts = get_formatted_current_timestamp()
    try:
        task_config_validator(task_config)

        command: str = task_config.get('intent', "")
        task_id = task_config.get('task_id')
        start_url = task_config.get('start_url')
        logger.info(f"Intent: {command}, Task ID: {task_id}")

        if start_url:
            await page.goto(start_url, wait_until='load', timeout=30000)

        start_time = time.time()
        current_url = await browser_manager.get_current_url()
        command_exec_result = await ag.process_command(command, current_url)
        end_time = time.time()
>>>>>>> 3710016d

    task_config_validator(task_config)

    command: str = task_config.get('intent', "")
    task_id = task_config.get('task_id')
    start_url = task_config.get('start_url')
    logger.info(f"Intent: {command}, Task ID: {task_id}")

    if start_url:
        await page.goto(start_url, wait_until='load', timeout=30000)

    start_time = time.time()
    current_url = await browser_manager.get_current_url()
    command_exec_result = await ag.process_command(command, current_url)
    end_time = time.time()
    
    logger.info(f"Command \"{command}\" took: {round(end_time - start_time, 2)} seconds.")
    logger.info(f"Task {task_id} completed.")

    messages = ag.agents_map["planner_agent"].chat_messages # type: ignore
    messages_str_keys = {str(key): value for key, value in messages.items()} # type: ignore
    
    agent_key = list(messages.keys())[0] # type: ignore

    last_agent_response = extract_last_response(messages[agent_key]) # type: ignore
    dump_log(str(task_id), messages_str_keys , logs_dir)
    evaluator = evaluator_router(task_config)

    cdp_session = await page.context.new_cdp_session(page)
    score = await evaluator(
        task_config=task_config,
        page=page,
        client=cdp_session,
        answer=last_agent_response,
    )
    try:
        command_cost = get_command_exec_cost(command_exec_result) # type: ignore
        print(f"Command cost: {command_cost}")
<<<<<<< HEAD
    except Exception as e:
        logger.error(f"Error getting command cost: {e}")
        command_cost = {"cost": -1, "total_tokens": -1}
    return {
        "task_id": task_id,
        "start_url": start_url,
        "intent": str(command),
        "score": score,
        "tct": end_time - start_time,
        "last_statement": last_agent_response,
        "last_url": page.url,
        "compute_cost": command_cost
    }
=======

        logger.info(f"Command \"{command}\" took: {round(end_time - start_time, 2)} seconds.")
        logger.info(f"Task {task_id} completed.")

        messages = ag.agents_map["browser_nav_agent"].chat_messages # type: ignore
        messages_str_keys = {str(key): value for key, value in messages.items()} # type: ignore
        agent_key = list(messages.keys())[0] # type: ignore
        last_agent_response = extract_last_response(messages[agent_key]) # type: ignore

        dump_log(str(task_id), messages_str_keys, logs_dir)

        evaluator = evaluator_router(task_config)
        cdp_session = await page.context.new_cdp_session(page)
        score = await evaluator(
            task_config=task_config,
            page=page,
            client=cdp_session,
            answer=last_agent_response,
        )

        return {
            "task_id": task_id,
            "start_url": start_url,
            "intent": str(command),
            "score": score,
            "tct": end_time - start_time,
            "last_statement": last_agent_response,
            "last_url": page.url,
            "compute_cost": command_cost,
            "start_ts": start_ts,
            "completion_ts": get_formatted_current_timestamp()
        }
    except Exception as e:
        logger.error(f"Error executing task {task_id}: {e}")
        return {
            "task_id": task_id,
            "start_url": start_url,
            "intent": str(command),
            "score": -1,
            "tct": 0,
            "last_statement": None,
            "last_url": page.url,
            "error": str(e),
            "start_ts": start_ts,
            "completion_ts": get_formatted_current_timestamp()
        }
>>>>>>> 3710016d


async def run_tests(ag: AutogenWrapper, browser_manager: PlaywrightManager, min_task_index: int, max_task_index: int,
               test_file: str="", test_results_id: str = "", wait_time_non_headless: int=5, take_screenshots: bool = False) -> list[dict[str, Any]]:
    """
    Runs a specified range of test tasks using Playwright for browser interactions and AutogenWrapper for task automation.
    It initializes necessary components, processes each task, handles exceptions, and compiles test results into a structured list.

    Parameters:
    - ag (AutogenWrapper): The AutoGen wrapper that processes commands.
    - browser_manager (PlaywrightManager): The manager handling browser interactions, responsible for page navigation and control.
    - min_task_index (int): The index of the first test task to execute (inclusive).
    - max_task_index (int): The index of the last test task to execute (non-inclusive).
    - test_file (str): Path to the file containing the test configurations. If not provided, defaults to a predetermined file path.
    - test_results_id (str): A unique identifier for the session of test results. Defaults to a timestamp if not provided.
    - wait_time_non_headless (int): Time to wait between tasks when running in non-headless mode, useful for live monitoring or debugging.
    - take_screenshots (bool): Whether to take screenshots during test execution. Defaults to False.

    Returns:
    - list[dict[str, Any]]: A list of dictionaries, each containing the results from executing a test task. Results include task ID, intent, score, total command time, etc.

    This function also manages logging and saving of test results, updates the progress bar to reflect test execution status, and prints a detailed summary report at the end of the testing session.
    """
    if not test_file or test_file == "":
        test_file = os.path.join(TEST_TASKS, 'test.json')

    logger.info(f"Loading test configurations from: {test_file}")

    test_configurations = load_config(test_file)

    if not test_results_id or test_results_id == "":
        test_results_id = str(int(time.time()))

    check_test_folders()
    results_dir = create_results_dir(test_file)
    test_results: list[dict[str, str | int | float | None]] = []

    if not ag:
        ag = await AutogenWrapper.create()

    if not browser_manager:
        browser_manager = browserManager.PlaywrightManager(headless=False)
        await browser_manager.async_initialize()

    page=await browser_manager.get_current_page()
    test_results = []
    max_task_index = len(test_configurations) if not max_task_index else max_task_index
    total_tests = max_task_index - min_task_index

    for index, task_config in enumerate(test_configurations[min_task_index:max_task_index], start=min_task_index):
        task_id = str(task_config.get('task_id'))
        log_folders = create_task_log_folders(task_id, test_results_id)
        browser_manager.set_take_screenshots(take_screenshots)
        if take_screenshots:
            browser_manager.set_screenshots_dir(log_folders["task_screenshots_folder"])

        print_progress_bar(index - min_task_index, total_tests)
        task_result = await execute_single_task(task_config, browser_manager, ag, page, log_folders["task_log_folder"])
        test_results.append(task_result)
        save_individual_test_result(task_result, results_dir)
        print_test_result(task_result, index + 1, total_tests)

        if not browser_manager.isheadless: # no need to wait if we are running headless
            await asyncio.sleep(wait_time_non_headless)  # give time for switching between tasks in case there is a human observer

        await browser_manager.take_screenshots("final", None)

        await browser_manager.close_except_specified_tab(page) # cleanup pages that are not the one we opened here

    print_progress_bar(total_tests, total_tests)  # Complete the progress bar
    print('\n\nAll tests completed.')

    # Aggregate and print individual test results
    print("\nDetailed Test Results:")
    detailed_results_table = [['Test Index', 'Task ID', 'Intent', 'Status', 'Time Taken (s)', 'Total Tokens', 'Total Cost ($)']]
    for idx, result in enumerate(test_results, 1):
        status = 'Pass' if result['score'] == 1 else 'Fail'
        color = 'green' if status == 'Pass' else 'red'

        cost: str | int | float | None = result.get("compute_cost", None)
        total_cost = None if cost is None else round(cost.get("cost", -1), 4)  # type: ignore
        total_tokens = None if cost is None else cost.get("total_tokens", -1)  # type: ignore

        detailed_results_table.append([
            idx, result['task_id'], result['intent'], colored(status, color), round(result['tct'], 2), # type: ignore
            total_tokens, total_cost
        ])

    print(tabulate(detailed_results_table, headers='firstrow', tablefmt='grid'))

    # Summary report

    # Calculate aggregated cost and token totals for all tests that have compute cost
    total_cost = 0
    total_tokens = 0

    for result in test_results:
        compute_cost = result.get("compute_cost",0) # type: ignore
        if compute_cost is not None and isinstance(compute_cost, dict):
            total_cost += compute_cost.get("cost", 0) # type: ignore
            total_tokens += compute_cost.get("total_tokens", 0) # type: ignore

    passed_tests = [result for result in test_results if result['score'] == 1]
    summary_table = [ # type: ignore
        ['Total Tests', 'Passed', 'Failed', 'Average Time Taken (s)', 'Total Time Taken (s)', 'Total Tokens', 'Total Cost ($)'],
        [total_tests, len(passed_tests), total_tests - len(passed_tests),
        round(sum(test['tct'] for test in test_results) / total_tests, 2), # type: ignore
        round(sum(test['tct'] for test in test_results), 2),  # type: ignore
        total_tokens, total_cost]
    ]

    print('\nSummary Report:')
    print(tabulate(summary_table, headers='firstrow', tablefmt='grid')) # type: ignore

    return test_results<|MERGE_RESOLUTION|>--- conflicted
+++ resolved
@@ -172,25 +172,8 @@
     command = ""
     start_url = None
     task_id = None
-<<<<<<< HEAD
-=======
+
     start_ts = get_formatted_current_timestamp()
-    try:
-        task_config_validator(task_config)
-
-        command: str = task_config.get('intent', "")
-        task_id = task_config.get('task_id')
-        start_url = task_config.get('start_url')
-        logger.info(f"Intent: {command}, Task ID: {task_id}")
-
-        if start_url:
-            await page.goto(start_url, wait_until='load', timeout=30000)
-
-        start_time = time.time()
-        current_url = await browser_manager.get_current_url()
-        command_exec_result = await ag.process_command(command, current_url)
-        end_time = time.time()
->>>>>>> 3710016d
 
     task_config_validator(task_config)
 
@@ -206,13 +189,13 @@
     current_url = await browser_manager.get_current_url()
     command_exec_result = await ag.process_command(command, current_url)
     end_time = time.time()
-    
+
     logger.info(f"Command \"{command}\" took: {round(end_time - start_time, 2)} seconds.")
     logger.info(f"Task {task_id} completed.")
 
     messages = ag.agents_map["planner_agent"].chat_messages # type: ignore
     messages_str_keys = {str(key): value for key, value in messages.items()} # type: ignore
-    
+
     agent_key = list(messages.keys())[0] # type: ignore
 
     last_agent_response = extract_last_response(messages[agent_key]) # type: ignore
@@ -229,7 +212,6 @@
     try:
         command_cost = get_command_exec_cost(command_exec_result) # type: ignore
         print(f"Command cost: {command_cost}")
-<<<<<<< HEAD
     except Exception as e:
         logger.error(f"Error getting command cost: {e}")
         command_cost = {"cost": -1, "total_tokens": -1}
@@ -241,56 +223,10 @@
         "tct": end_time - start_time,
         "last_statement": last_agent_response,
         "last_url": page.url,
-        "compute_cost": command_cost
+        "compute_cost": command_cost,
+        "start_ts": start_ts,
+        "completion_ts": get_formatted_current_timestamp()
     }
-=======
-
-        logger.info(f"Command \"{command}\" took: {round(end_time - start_time, 2)} seconds.")
-        logger.info(f"Task {task_id} completed.")
-
-        messages = ag.agents_map["browser_nav_agent"].chat_messages # type: ignore
-        messages_str_keys = {str(key): value for key, value in messages.items()} # type: ignore
-        agent_key = list(messages.keys())[0] # type: ignore
-        last_agent_response = extract_last_response(messages[agent_key]) # type: ignore
-
-        dump_log(str(task_id), messages_str_keys, logs_dir)
-
-        evaluator = evaluator_router(task_config)
-        cdp_session = await page.context.new_cdp_session(page)
-        score = await evaluator(
-            task_config=task_config,
-            page=page,
-            client=cdp_session,
-            answer=last_agent_response,
-        )
-
-        return {
-            "task_id": task_id,
-            "start_url": start_url,
-            "intent": str(command),
-            "score": score,
-            "tct": end_time - start_time,
-            "last_statement": last_agent_response,
-            "last_url": page.url,
-            "compute_cost": command_cost,
-            "start_ts": start_ts,
-            "completion_ts": get_formatted_current_timestamp()
-        }
-    except Exception as e:
-        logger.error(f"Error executing task {task_id}: {e}")
-        return {
-            "task_id": task_id,
-            "start_url": start_url,
-            "intent": str(command),
-            "score": -1,
-            "tct": 0,
-            "last_statement": None,
-            "last_url": page.url,
-            "error": str(e),
-            "start_ts": start_ts,
-            "completion_ts": get_formatted_current_timestamp()
-        }
->>>>>>> 3710016d
 
 
 async def run_tests(ag: AutogenWrapper, browser_manager: PlaywrightManager, min_task_index: int, max_task_index: int,
