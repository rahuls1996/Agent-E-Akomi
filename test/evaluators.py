--- conflicted
+++ resolved
@@ -342,31 +342,21 @@
         elif answer_type.strip().lower()=="golden":
             print("Golden answer (reference): ",reference_answer)
         user_response = input(colored("Annotate the task as Pass, Fail or Skip (please use Skip sparingly)? ", "magenta", attrs=["bold"]))
-<<<<<<< HEAD
-        if(user_response.lower()=="pass"):
-            return 1.0
-        elif user_response.lower() == "fail":
-            return 0.0
-=======
         eval_response: dict[str, float|str] = {}
         if(user_response.lower()=="pass"):
             eval_response["score"] = 1.0
         elif user_response.lower()=="fail":
             eval_response["score"] = 0.0
->>>>>>> 086efc3a
         elif user_response.lower()=="skip":
             eval_response["score"] = -0.1
         else:
             print(colored(f"Received response: {user_response}", "red"))
             raise ValueError("Invalid user response. Please enter 'Pass', 'Fail' or 'Skip'.")
-<<<<<<< HEAD
-=======
         reason: str|None = None
 
         if eval_response["score"] <= 0:
             reason = input("Reason for rating: ")
             eval_response["reason"] = reason
->>>>>>> 086efc3a
 
         return eval_response
 
